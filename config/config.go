--- conflicted
+++ resolved
@@ -35,19 +35,13 @@
 	cfg := &Config{
 		BindAddr:                   ":24500",
 		GracefulShutdownTimeout:    5 * time.Second,
-<<<<<<< HEAD
-		HealthCheckInterval:        10 * time.Second,
-		HealthCheckCriticalTimeout: time.Minute,
-		EnablePrivateEnpoints:      false,
+		HealthCheckInterval:        30 * time.Second,
+		HealthCheckCriticalTimeout: 90 * time.Second,
 		MongoConfig: MongoConfig{
 			BindAddr:   "localhost:27017",
 			Collection: "datasets",
 			Database:   "datasets",
 		},
-=======
-		HealthCheckInterval:        30 * time.Second,
-		HealthCheckCriticalTimeout: 90 * time.Second,
->>>>>>> f27213f1
 	}
 
 	return cfg, envconfig.Process("", cfg)
